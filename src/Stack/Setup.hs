--- conflicted
+++ resolved
@@ -347,23 +347,16 @@
                                 "Try running stack setup to locally install the correct GHC"
                                 $ soptsResolveMissingGHC sopts)
 
-<<<<<<< HEAD
-            -- Install git on windows, if necessary
+            -- Install msys2 on windows, if necessary
             platform <- asks getPlatform
-            mgitIdent <- case platform of
+            mmsys2Ident <- case platform of
                 Platform _ Cabal.Windows | not (soptsSkipMsys sopts) ->
-                    case getInstalledTool installed $(mkPackageName "git") (const True) of
-=======
-            -- Install msys2 on windows, if necessary
-            mmsys2Ident <- case configPlatform config of
-                Platform _ os | isWindows os && not (soptsSkipMsys sopts) ->
                     case getInstalledTool installed $(mkPackageName "msys2") (const True) of
->>>>>>> 2989d20e
                         Just ident -> return (Just ident)
                         Nothing
                             | soptsInstallIfMissing sopts -> do
                                 si <- getSetupInfo'
-                                osKey <- getOSKey menv0
+                                osKey <- getOSKey
                                 VersionedDownloadInfo version info <-
                                     case Map.lookup osKey $ siMsys2 si of
                                         Just x -> return x
@@ -374,15 +367,9 @@
                                 return Nothing
                 _ -> return Nothing
 
-<<<<<<< HEAD
-            let idents = catMaybes [Just ghcIdent, mgitIdent]
-            paths <- mapM binDirs idents
-            return $ Just $ map toFilePathNoTrailingSlash $ concat paths
-=======
             let idents = catMaybes [Just ghcIdent, mmsys2Ident]
-            paths <- runReaderT (mapM extraDirs idents) config
+            paths <- mapM extraDirs idents
             return $ Just $ mconcat paths
->>>>>>> 2989d20e
         else return Nothing
 
     menv <-
@@ -536,13 +523,8 @@
             Nothing -> liftIO $ S.readFile $ soptsStackSetupYaml sopts
     either throwM return $ Yaml.decodeEither' bs
 
-<<<<<<< HEAD
 markInstalled :: (MonadIO m, MonadReader env m, HasLocalPrograms env, MonadThrow m)
-              => PackageIdentifier -- ^ e.g., ghc-7.8.4, git-2.4.0.1
-=======
-markInstalled :: (MonadIO m, MonadReader env m, HasConfig env, MonadThrow m)
               => PackageIdentifier -- ^ e.g., ghc-7.8.4, msys2-20150512
->>>>>>> 2989d20e
               -> m ()
 markInstalled ident = do
     dir <- asks getLocalPrograms
@@ -578,40 +560,20 @@
     return $ localPrograms </> reldir
 
 -- | Binary directories for the given installed package
-<<<<<<< HEAD
-binDirs :: (MonadReader env m, HasPlatform env, HasLocalPrograms env, MonadThrow m, MonadLogger m)
-        => PackageIdentifier
-        -> m [Path Abs Dir]
-binDirs ident = do
+extraDirs :: (MonadReader env m, HasPlatform env, HasLocalPrograms env, MonadThrow m, MonadLogger m)
+          => PackageIdentifier
+          -> m ExtraDirs
+extraDirs ident = do
     platform <- asks getPlatform
     dir <- installDir ident
     case (platform, packageNameString $ packageIdentifierName ident) of
-        (Platform _ Cabal.Windows, "ghc") -> return
-            [ dir </> $(mkRelDir "bin")
-            , dir </> $(mkRelDir "mingw") </> $(mkRelDir "bin")
-            ]
-        (Platform _ Cabal.Windows, "git") -> return
-            [ dir </> $(mkRelDir "cmd")
-            , dir </> $(mkRelDir "usr") </> $(mkRelDir "bin")
-            ]
-        (_, "ghc") -> return
-            [ dir </> $(mkRelDir "bin")
-            ]
-=======
-extraDirs :: (MonadReader env m, HasConfig env, MonadThrow m, MonadLogger m)
-          => PackageIdentifier
-          -> m ExtraDirs
-extraDirs ident = do
-    config <- asks getConfig
-    dir <- installDir ident
-    case (configPlatform config, packageNameString $ packageIdentifierName ident) of
-        (Platform _ (isWindows -> True), "ghc") -> return mempty
+        (Platform _ Cabal.Windows, "ghc") -> return mempty
             { edBins = goList
                 [ dir </> $(mkRelDir "bin")
                 , dir </> $(mkRelDir "mingw") </> $(mkRelDir "bin")
                 ]
             }
-        (Platform _ (isWindows -> True), "msys2") -> return mempty
+        (Platform _ Cabal.Windows, "msys2") -> return mempty
             { edBins = goList
                 [ dir </> $(mkRelDir "usr") </> $(mkRelDir "bin")
                 ]
@@ -629,7 +591,6 @@
                 [ dir </> $(mkRelDir "bin")
                 ]
             }
->>>>>>> 2989d20e
         (Platform _ x, tool) -> do
             $logWarn $ "binDirs: unexpected OS/tool combo: " <> T.pack (show (x, tool))
             return mempty
@@ -865,14 +826,9 @@
 
     $logInfo $ "GHC installed to " <> T.pack (toFilePath destDir)
 
-<<<<<<< HEAD
-installGitWindows :: (MonadIO m, MonadMask m, MonadLogger m, MonadReader env m, HasHttpManager env, HasLocalPrograms env, MonadBaseControl IO m)
-                  => SetupInfo
-=======
-installMsys2Windows :: (MonadIO m, MonadMask m, MonadLogger m, MonadReader env m, HasConfig env, HasHttpManager env, MonadBaseControl IO m)
+installMsys2Windows :: (MonadIO m, MonadMask m, MonadLogger m, MonadReader env m, HasConfig env, HasHttpManager env, HasLocalPrograms env, HasPlatform env, MonadBaseControl IO m)
                   => Text -- ^ OS Key
                   -> SetupInfo
->>>>>>> 2989d20e
                   -> Path Abs File
                   -> ArchiveType
                   -> Path Abs Dir
@@ -889,12 +845,7 @@
             Nothing -> error $ "Invalid MSYS2 filename: " ++ show archiveFile
             Just x -> parseAbsFile $ T.unpack x
 
-<<<<<<< HEAD
     run7z <- setup7z si
-    run7z destDir archiveFile
-=======
-    config <- asks getConfig
-    run7z <- setup7z si config
 
     exists <- liftIO $ D.doesDirectoryExist $ toFilePath destDir
     when exists $ liftIO (D.removeDirectoryRecursive $ toFilePath destDir) `catchIO` \e -> do
@@ -933,7 +884,6 @@
 
     -- Install git. We could install other useful things in the future too.
     runIn destDir "pacman" menv ["-Sy", "--noconfirm", "git"] Nothing
->>>>>>> 2989d20e
 
 -- | Download 7z as necessary, and get a function for unpacking things.
 --
@@ -1119,7 +1069,7 @@
     => EnvOverride -> m (Map Text Text)
 getUtf8LocaleVars menv = do
     Platform _ os <- asks getPlatform
-    if isWindows os
+    if os == Cabal.Windows
         then
              -- On Windows, locale is controlled by the code page, so we don't set any environment
              -- variables.
