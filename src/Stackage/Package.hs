{-# LANGUAGE DataKinds #-}
{-# LANGUAGE DeriveDataTypeable #-}
{-# LANGUAGE FlexibleInstances #-}
{-# LANGUAGE OverloadedStrings #-}
{-# LANGUAGE TemplateHaskell #-}
{-# LANGUAGE ViewPatterns #-}

-- | Dealing with Cabal.

module Stackage.Package
  (readPackage
  ,readPackageUnresolved
  ,resolvePackage
  ,getCabalFileName
  ,Package(..)
  ,PackageConfig(..))
  where

import           Control.Exception
import           Control.Monad
import           Control.Monad.Catch
import           Control.Monad.IO.Class
import           Control.Monad.Logger (MonadLogger)
import           Control.Monad.Loops
import qualified Data.ByteString                       as S
import           Data.Data
import           Data.Function
import           Data.List

import           Data.Map.Strict (Map)
import qualified Data.Map.Strict as M
import           Data.Maybe
import           Data.Monoid
import           Data.Set (Set)
import qualified Data.Set as S
import           Data.Text (Text)
import qualified Data.Text as T
import           Data.Text.Encoding (decodeUtf8With)
import           Data.Text.Encoding.Error (lenientDecode)
import           Data.Yaml (ParseException)
import           Distribution.Compiler
import           Distribution.InstalledPackageInfo (PError)
import           Distribution.ModuleName as Cabal
import           Distribution.Package hiding (Package,PackageName,packageName,packageVersion)
import           Distribution.PackageDescription hiding (FlagName)
import           Distribution.PackageDescription.Parse
import           Distribution.Simple.Utils
import           Distribution.System
import           Distribution.Version
import           Path as FL
import           Path.Find (findFiles)
import           Prelude hiding (FilePath)
import           Stackage.Constants
import           Stackage.FlagName
import           Stackage.PackageName
import           Stackage.PackageVersion
import           System.Directory (doesFileExist)
import qualified System.FilePath as FilePath

-- | All exceptions thrown by the library.
data PackageException
  = PackageConfigError ParseException
  | PackageNoConfigFile
  | PackageNoCabalFile (Path Abs Dir)
  | PackageInvalidCabalFile (Path Abs File) PError
  | PackageNoDeps (Path Abs File)
  | PackageDepCycle PackageName
  | PackageMissingDep Package PackageName VersionRange
  | PackageDependencyIssues [PackageException]
  | PackageMissingTool Dependency
  | PackageCouldn'tFindPkgId PackageName
  | PackageStackagePackageVersionMismatch PackageName PackageVersion PackageVersion
  | PackageStackageDepVerMismatch PackageName PackageVersion VersionRange
  | PackageNoCabalFileFound (Path Abs Dir)
  | PackageMultipleCabalFilesFound (Path Abs Dir) [Path Abs File]
  deriving (Show,Typeable)
instance Exception PackageException

-- | Some package info.
data Package =
  Package {packageName :: !PackageName                    -- ^ Name of the package.
          ,packageVersion :: !PackageVersion              -- ^ Version of the package
          ,packageDir :: !(Path Abs Dir)                  -- ^ Directory of the package.
          ,packageFiles :: !(Set (Path Abs File))         -- ^ Files that the package depends on.
          ,packageDeps :: !(Map PackageName VersionRange) -- ^ Packages that the package depends on.
          ,packageTools :: ![Dependency]                  -- ^ A build tool name.
          ,packageAllDeps :: !(Set PackageName)           -- ^ Original dependencies (not sieved).
          ,packageFlags :: !(Map FlagName Bool)           -- ^ Flags used on package.
          }
 deriving (Show,Typeable)

-- | Package build configuration
data PackageConfig =
  PackageConfig {packageConfigEnableTests :: !Bool        -- ^ Are tests enabled?
                ,packageConfigEnableBenchmarks :: !Bool   -- ^ Are benchmarks enabled?
                ,packageConfigFlags :: !(Map FlagName Bool)   -- ^ Package config flags.
                ,packageConfigGhcVersion :: !PackageVersion      -- ^ GHC version
                }
 deriving (Show,Typeable)

-- | Compares the package name.
instance Ord Package where
  compare = on compare packageName

-- | Compares the package name.
instance Eq Package where
  (==) = on (==) packageName

-- | Read the raw, unresolved package information.
readPackageUnresolved :: (MonadLogger m, MonadIO m, MonadThrow m)
                      => Path Abs File
                      -> m GenericPackageDescription
readPackageUnresolved cabalfp = do
  do bs <- liftIO (S.readFile (FL.toFilePath cabalfp))
     let chars = T.unpack (decodeUtf8With lenientDecode bs)
     case parsePackageDescription chars of
       ParseFailed per ->
         throwM (PackageInvalidCabalFile cabalfp per)
       ParseOk _ gpkg -> return gpkg

-- | Reads and exposes the package information
readPackage :: (MonadLogger m, MonadIO m, MonadThrow m)
            => PackageConfig
            -> Path Abs File
            -> m Package
readPackage packageConfig cabalfp =
<<<<<<< HEAD
  readPackageUnresolved cabalfp >>= resolvePackage packageConfig cabalfp

-- | Resolve a parsed cabal file into a 'Package'.
resolvePackage :: (MonadLogger m, MonadIO m, MonadThrow m)
               => PackageConfig
               -> Path Abs File
               -> GenericPackageDescription
               -> m Package
resolvePackage packageConfig cabalfp gpkg = do
     let pkgId =
           package (packageDescription gpkg)
         name = fromCabalPackageName (pkgName pkgId)
         pkgFlags =
           packageConfigFlags packageConfig
         pkg =
           resolvePackageDescription packageConfig gpkg
     case packageDependencies pkg of
       deps
         | M.null deps ->
           liftedThrowIO (PackageNoDeps cabalfp)
         | otherwise ->
           do let dir = FL.parent cabalfp
              pkgFiles <-
                liftIO (packageDescFiles dir pkg)
              let files = cabalfp : pkgFiles
                  deps' =
                    M.filterWithKey (const . (/= name))
                                    deps
              return (Package {packageName = name
                            ,packageVersion = fromCabalVersion (pkgVersion pkgId)
                            ,packageDeps = deps'
                            ,packageDir = dir
                            ,packageFiles = S.fromList files
                            ,packageTools = packageDescTools pkg
                            ,packageFlags = pkgFlags
                            ,packageAllDeps =
                               S.fromList (M.keys deps')})
  where liftedThrowIO = liftIO . throwIO
=======
  do chars <-
       liftIO (Prelude.readFile (FL.toFilePath cabalfp))
     case parsePackageDescription chars of
       ParseFailed per ->
         throwM (PackageInvalidCabalFile cabalfp per)
       ParseOk _ gpkg ->
         let pkgId =
               package (packageDescription gpkg)
             name = fromCabalPackageName (pkgName pkgId)
             pkgFlags =
               packageConfigFlags packageConfig
             pkg =
               resolvePackage packageConfig gpkg
         in case packageDependencies pkg of
              deps
                | M.null deps ->
                  throwM (PackageNoDeps cabalfp)
                | otherwise ->
                  do let dir = FL.parent cabalfp
                     pkgFiles <-
                       liftIO (packageDescFiles dir pkg)
                     let files = cabalfp : pkgFiles
                         deps' =
                           M.filterWithKey (const . (/= name))
                                           deps
                     return (Package {packageName = name
                                   ,packageVersion = fromCabalVersion (pkgVersion pkgId)
                                   ,packageDeps = deps'
                                   ,packageDir = dir
                                   ,packageFiles = S.fromList files
                                   ,packageTools = packageDescTools pkg
                                   ,packageFlags = pkgFlags
                                   ,packageAllDeps =
                                      S.fromList (M.keys deps')})
>>>>>>> 55a0c78b

-- | Get all dependencies of the package (buildable targets only).
packageDependencies :: PackageDescription -> Map PackageName VersionRange
packageDependencies =
  M.fromList .
  concatMap (map (\dep -> ((depName dep),depRange dep)) .
             targetBuildDepends) .
  allBuildInfo

-- | Get all dependencies of the package (buildable targets only).
packageDescTools :: PackageDescription -> [Dependency]
packageDescTools = concatMap buildTools . allBuildInfo

-- | Get all files referenced by the package.
packageDescFiles :: Path Abs Dir -> PackageDescription -> IO [Path Abs File]
packageDescFiles dir pkg =
  do libfiles <- fmap concat
                      (mapM (libraryFiles dir)
                            (maybe [] return (library pkg)))
     exefiles <- fmap concat
                      (mapM (executableFiles dir)
                            (executables pkg))
     dfiles <- resolveGlobFiles dir
                                (dataFiles pkg)
     srcfiles <- resolveGlobFiles dir
                                  (extraSrcFiles pkg)
     tmpfiles <- resolveGlobFiles dir
                                  (extraTmpFiles pkg)
     docfiles <- resolveGlobFiles dir
                                  (extraDocFiles pkg)
     return (concat [libfiles,exefiles,dfiles,srcfiles,tmpfiles,docfiles])

-- | Resolve globbing of files (e.g. data files) to absolute paths.
resolveGlobFiles :: Path Abs Dir -> [String] -> IO [Path Abs File]
resolveGlobFiles dir = fmap concat . mapM resolve
  where resolve name =
          if any (== '*') name
             then explode name
             else return [(either (error . show)
                                  (dir </>)
                                  (FL.parseRelFile name))]
        explode name =
          fmap (map (either (error . show)
                            (dir </>) .
                     FL.parseRelFile))
               (matchDirFileGlob (FL.toFilePath dir)
                                 name)

-- | Get all files referenced by the executable.
executableFiles :: Path Abs Dir -> Executable -> IO [Path Abs File]
executableFiles dir exe =
  do exposed <-
       resolveFiles
         (map (either (error . show) (dir </>) .
               FL.parseRelDir)
              (hsSourceDirs build) ++
          [dir])
         [Right (modulePath exe)]
         haskellFileExts
     bfiles <- buildFiles dir build
     return (concat [bfiles,exposed])
  where build = buildInfo exe

-- | Get all files referenced by the library.
libraryFiles :: Path Abs Dir -> Library -> IO [Path Abs File]
libraryFiles dir lib =
  do exposed <- resolveFiles
                  (map (either (error . show) (dir </>) .
                        FL.parseRelDir)
                       (hsSourceDirs build) ++
                   [dir])
                  (map Left (exposedModules lib))
                  haskellFileExts
     bfiles <- buildFiles dir build
     return (concat [bfiles,exposed])
  where build = libBuildInfo lib

-- | Get all files in a build.
buildFiles :: Path Abs Dir -> BuildInfo -> IO [Path Abs File]
buildFiles dir build =
  do other <- resolveFiles
                (map (either (error . show) (dir </>) .
                      FL.parseRelDir)
                     (hsSourceDirs build) ++
                 [dir])
                (map Left (otherModules build))
                haskellFileExts
     return (concat [other
                    ,map (either (error . show) (dir </>) .
                          FL.parseRelFile)
                         (cSources build)])

-- | Get all dependencies of a package, including library,
-- executables, tests, benchmarks.
resolvePackageDescription :: PackageConfig
                          -> GenericPackageDescription
                          -> PackageDescription
resolvePackageDescription packageConfig (GenericPackageDescription desc defaultFlags mlib exes tests benches) =
  desc {library =
          fmap (resolveConditions rc updateLibDeps) mlib
       ,executables =
          map (resolveConditions rc updateExeDeps .
               snd)
              exes
       ,testSuites =
          map (resolveConditions rc updateTestDeps .
               snd)
              tests
       ,benchmarks =
          map (resolveConditions rc updateBenchmarkDeps .
               snd)
              benches}
  where flags =
          M.union (packageConfigFlags packageConfig)
                  (flagMap defaultFlags)
        flags' = map fst (filter snd (M.toList flags))

        rc = mkResolveConditions
                (packageConfigGhcVersion packageConfig)
                flags'

        updateLibDeps lib deps =
          lib {libBuildInfo =
                 ((libBuildInfo lib) {targetBuildDepends =
                                        deps})}
        updateExeDeps exe deps =
          exe {buildInfo =
                 (buildInfo exe) {targetBuildDepends = deps}}
        updateTestDeps test deps =
          test {testBuildInfo =
                  (testBuildInfo test) {targetBuildDepends = deps}
               ,testEnabled = packageConfigEnableTests packageConfig}
        updateBenchmarkDeps benchmark deps =
          benchmark {benchmarkBuildInfo =
                       (benchmarkBuildInfo benchmark) {targetBuildDepends = deps}
                    ,benchmarkEnabled = packageConfigEnableBenchmarks packageConfig}

-- | Make a map from a list of flag specifications.
--
-- What is @flagManual@ for?
flagMap :: [Flag] -> Map FlagName Bool
flagMap = M.fromList . map pair
  where pair :: Flag -> (FlagName, Bool)
        pair (MkFlag (fromCabalFlagName -> name) _desc def _manual) = (name,def)

data ResolveConditions = ResolveConditions
    { rcFlags :: [FlagName]
    , rcCompiler :: CompilerId
    , rcOS :: OS
    , rcArch :: Arch
    }

-- | Generic a @ResolveConditions@ using sensible defaults.
mkResolveConditions :: PackageVersion -- ^ GHC version
                    -> [FlagName] -- ^ enabled flags
                    -> ResolveConditions
mkResolveConditions ghcVersion flags = ResolveConditions
    { rcFlags = flags
    , rcCompiler = CompilerId GHC $ toCabalVersion ghcVersion
    , rcOS = buildOS
    , rcArch = buildArch
    }

-- | Resolve the condition tree for the library.
resolveConditions :: (Monoid target,Show target)
                  => ResolveConditions
                  -> (target -> cs -> target)
                  -> CondTree ConfVar cs target
                  -> target
resolveConditions rc addDeps (CondNode lib deps cs) = basic <> children
  where basic = addDeps lib deps
        children = mconcat (map apply cs)
          where apply (cond,node,mcs) =
                  if (condSatisfied cond)
                     then resolveConditions rc addDeps node
                     else maybe mempty (resolveConditions rc addDeps) mcs
                condSatisfied c =
                  case c of
                    Var v -> varSatisifed v
                    Lit b -> b
                    CNot c' ->
                      not (condSatisfied c')
                    COr cx cy ->
                      or [condSatisfied cx,condSatisfied cy]
                    CAnd cx cy ->
                      and [condSatisfied cx,condSatisfied cy]
                varSatisifed v =
                  case v of
                    OS os -> os == rcOS rc
                    Arch arch -> arch == rcArch rc
                    Flag flag -> elem (fromCabalFlagName flag) (rcFlags rc)
                    Impl flavor range ->
                      case rcCompiler rc of
                        CompilerId flavor' ver ->
                          flavor' == flavor &&
                          withinRange ver range

-- | Get the name of a dependency.
depName :: Dependency -> PackageName
depName = \(Dependency n _) -> fromCabalPackageName n

-- | Get the version range of a dependency.
depRange :: Dependency -> VersionRange
depRange = \(Dependency _ r) -> r

-- | Try to resolve the list of base names in the given directory by
-- looking for unique instances of base names applied with the given
-- extensions.
resolveFiles :: [Path Abs Dir] -- ^ Directories to look in.
             -> [Either ModuleName String] -- ^ Base names.
             -> [Text] -- ^ Extentions.
             -> IO [Path Abs File]
resolveFiles dirs names exts =
  fmap catMaybes (forM names makeNameCandidates)
  where makeNameCandidates name =
          firstM (doesFileExist . FL.toFilePath)
                 (concatMap (makeDirCandidates name) dirs)
        makeDirCandidates :: Either ModuleName String
                          -> Path Abs Dir
                          -> [Path Abs File]
        makeDirCandidates name dir =
          map (\ext ->
                 case name of
                   Left mn ->
                     (either (error . show)
                             (dir </>)
                             (FL.parseRelFile
                                (Cabal.toFilePath mn ++
                                 "." ++ ext)))
                   Right fp ->
                     either (error . show)
                            (dir </>)
                            (FL.parseRelFile fp))
              (map T.unpack exts)

-- | Get the filename for the cabal file in the given directory.
--
-- If no .cabal file is present, or more than one is present, an exception is
-- thrown via 'throwM'.
getCabalFileName
    :: (MonadThrow m, MonadIO m)
    => Path Abs Dir -- ^ package directory
    -> m (Path Abs File)
getCabalFileName pkgDir = do
    files <- liftIO $ findFiles
        pkgDir
        (flip hasExtension "cabal" . FL.toFilePath)
        (const False)
    case files of
        [] -> throwM $ PackageNoCabalFileFound pkgDir
        [x] -> return x
        _:_ -> throwM $ PackageMultipleCabalFilesFound pkgDir files
  where hasExtension fp x = FilePath.takeExtensions fp == "." ++ x<|MERGE_RESOLUTION|>--- conflicted
+++ resolved
@@ -124,7 +124,6 @@
             -> Path Abs File
             -> m Package
 readPackage packageConfig cabalfp =
-<<<<<<< HEAD
   readPackageUnresolved cabalfp >>= resolvePackage packageConfig cabalfp
 
 -- | Resolve a parsed cabal file into a 'Package'.
@@ -144,7 +143,7 @@
      case packageDependencies pkg of
        deps
          | M.null deps ->
-           liftedThrowIO (PackageNoDeps cabalfp)
+           throwM (PackageNoDeps cabalfp)
          | otherwise ->
            do let dir = FL.parent cabalfp
               pkgFiles <-
@@ -162,43 +161,6 @@
                             ,packageFlags = pkgFlags
                             ,packageAllDeps =
                                S.fromList (M.keys deps')})
-  where liftedThrowIO = liftIO . throwIO
-=======
-  do chars <-
-       liftIO (Prelude.readFile (FL.toFilePath cabalfp))
-     case parsePackageDescription chars of
-       ParseFailed per ->
-         throwM (PackageInvalidCabalFile cabalfp per)
-       ParseOk _ gpkg ->
-         let pkgId =
-               package (packageDescription gpkg)
-             name = fromCabalPackageName (pkgName pkgId)
-             pkgFlags =
-               packageConfigFlags packageConfig
-             pkg =
-               resolvePackage packageConfig gpkg
-         in case packageDependencies pkg of
-              deps
-                | M.null deps ->
-                  throwM (PackageNoDeps cabalfp)
-                | otherwise ->
-                  do let dir = FL.parent cabalfp
-                     pkgFiles <-
-                       liftIO (packageDescFiles dir pkg)
-                     let files = cabalfp : pkgFiles
-                         deps' =
-                           M.filterWithKey (const . (/= name))
-                                           deps
-                     return (Package {packageName = name
-                                   ,packageVersion = fromCabalVersion (pkgVersion pkgId)
-                                   ,packageDeps = deps'
-                                   ,packageDir = dir
-                                   ,packageFiles = S.fromList files
-                                   ,packageTools = packageDescTools pkg
-                                   ,packageFlags = pkgFlags
-                                   ,packageAllDeps =
-                                      S.fromList (M.keys deps')})
->>>>>>> 55a0c78b
 
 -- | Get all dependencies of the package (buildable targets only).
 packageDependencies :: PackageDescription -> Map PackageName VersionRange
